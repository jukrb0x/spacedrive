import React from 'react';
import { FlatList, View } from 'react-native';
import Device from '~/components/device/Device';
import VirtualizedListWrapper from '~/components/layout/VirtualizedListWrapper';
import OverviewStats from '~/containers/OverviewStats';
import tw from '~/lib/tailwind';
import { OverviewStackScreenProps } from '~/navigation/tabs/OverviewStack';
import { Statistics } from '~/types/bindings';

<<<<<<< HEAD
=======
const placeholderOverviewStats: Statistics = {
	id: 1,
	total_bytes_capacity: '8093333345230',
	preview_media_bytes: '2304387532',
	library_db_size: '83345230',
	total_bytes_free: '89734502034',
	total_bytes_used: '8093333345230',
	total_object_count: 0,
	total_unique_bytes: '9347397',
	date_captured: '2020-01-01'
};

>>>>>>> 5fcc6c4f
const placeholderDevices: any = [
	{
		name: "James' iPhone 12",
		size: '47.9GB',
		locations: [],
		type: 'phone'
	},
	{
		name: "James' MacBook Pro",
		size: '1TB',
		locations: [],
		type: 'laptop'
	},
	{
		name: "James' Toaster",
		size: '1PB',
		locations: [],
		type: 'desktop'
	},
	{
		name: 'Spacedrive Server',
		size: '5GB',
		locations: [],
		type: 'server'
	}
];

export default function OverviewScreen({ navigation }: OverviewStackScreenProps<'Overview'>) {
	return (
		<VirtualizedListWrapper>
			<View style={tw`px-4 mt-4`}>
				{/* Stats */}
				<OverviewStats />
				{/* Devices */}
				<FlatList
					data={placeholderDevices}
					keyExtractor={(item, index) => index.toString()}
					renderItem={({ item }) => (
						<Device locations={[]} name={item.name} size={item.size} type={item.type} />
					)}
				/>
			</View>
		</VirtualizedListWrapper>
	);
}<|MERGE_RESOLUTION|>--- conflicted
+++ resolved
@@ -1,27 +1,10 @@
-import React from 'react';
 import { FlatList, View } from 'react-native';
 import Device from '~/components/device/Device';
 import VirtualizedListWrapper from '~/components/layout/VirtualizedListWrapper';
 import OverviewStats from '~/containers/OverviewStats';
 import tw from '~/lib/tailwind';
 import { OverviewStackScreenProps } from '~/navigation/tabs/OverviewStack';
-import { Statistics } from '~/types/bindings';
 
-<<<<<<< HEAD
-=======
-const placeholderOverviewStats: Statistics = {
-	id: 1,
-	total_bytes_capacity: '8093333345230',
-	preview_media_bytes: '2304387532',
-	library_db_size: '83345230',
-	total_bytes_free: '89734502034',
-	total_bytes_used: '8093333345230',
-	total_object_count: 0,
-	total_unique_bytes: '9347397',
-	date_captured: '2020-01-01'
-};
-
->>>>>>> 5fcc6c4f
 const placeholderDevices: any = [
 	{
 		name: "James' iPhone 12",
