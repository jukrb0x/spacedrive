--- conflicted
+++ resolved
@@ -13,14 +13,6 @@
   "mobile",
   "p2p",
 ], default-features = false }
-<<<<<<< HEAD
-rspc = { version = "0.0.5", features = [] }
-serde_json = "1.0.83"
-tokio = "1.20.1"
-openssl = { version = "0.10.41", features = ["vendored"] } # Override features of transitive dependencies
-openssl-sys = { version = "0.9.75", features = ["vendored"] } # Override features of transitive dependencies to support IOS Simulator on M1
-tracing = "0.1.36"
-=======
 rspc = { workspace = true }
 serde_json = "1.0.85"
 tokio = "1.21.2"
@@ -30,7 +22,7 @@
 openssl-sys = { version = "0.9.76", features = [
   "vendored",
 ] } # Override features of transitive dependencies to support IOS Simulator on M1
->>>>>>> 2b8473e1
+
 
 [target.'cfg(target_os = "ios")'.dependencies]
 objc = "0.2.7"
